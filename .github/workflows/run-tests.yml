name: run-tests

on: [push, pull_request]

jobs:
    test:
        runs-on: ubuntu-latest
        strategy:
            fail-fast: true
            matrix:
<<<<<<< HEAD
                php: [8.0, 7.4]
                laravel: [8.*, 7.*, 6.*]
                db: [mysql, postgres, sqlite]
=======
                php: [8.1, 8.0]
                laravel: [9.*, 8.*]
>>>>>>> bf1505f8
                dependency-version: [prefer-lowest, prefer-stable]
                include:
                    - laravel: 9.*
                      testbench: 7.*
                    - laravel: 8.*
                      testbench: 6.*

        name: P${{ matrix.php }} - L${{ matrix.laravel }} - DB ${{ matrix.db }} - ${{ matrix.dependency-version }}

        services:
            mysql:
                image: mysql:5.7
                env:
                    MYSQL_ALLOW_EMPTY_PASSWORD: no
                    MYSQL_USER: protone_media_db_test
                    MYSQL_DATABASE: protone_media_db_test
                    MYSQL_PASSWORD: secret
                    MYSQL_ROOT_PASSWORD: secret
                ports:
                    - 3306
                options: --health-cmd="mysqladmin ping" --health-interval=10s --health-timeout=5s --health-retries=3
<<<<<<< HEAD
            postgres:
                image: postgres:10.8
                env:
                    POSTGRES_USER: protone_media_db_test
                    POSTGRES_PASSWORD: secret
                    POSTGRES_DB: protone_media_db_test
                ports:
                    - 5432:5432
                options: --health-cmd pg_isready --health-interval 10s --health-timeout 5s --health-retries 5

        steps:
            -   name: Checkout code
                uses: actions/checkout@v2

            -   name: Cache dependencies
                uses: actions/cache@v2
                with:
                    path: ~/.composer/cache/files
                    key: dependencies-laravel-${{ matrix.laravel }}-php-${{ matrix.php }}-composer-${{ hashFiles('composer.json') }}

            -   name: Setup PHP
                uses: shivammathur/setup-php@v2
                with:
                    php-version: ${{ matrix.php }}
                    extensions: dom, curl, libxml, mbstring, zip, pcntl, pdo, sqlite, pdo_sqlite, bcmath, soap, intl, gd, exif, iconv, imagick, mysql, mysqli, pdo_mysql
                    coverage: none

            -   name: Install dependencies
                run: |
                    composer require "laravel/framework:${{ matrix.laravel }}" "orchestra/testbench:${{ matrix.testbench }}" --no-interaction --no-update
                    composer update --${{ matrix.dependency-version }} --prefer-dist --no-interaction --no-suggest

            -   name: Execute tests (MySQL)
                run: vendor/bin/phpunit
                if: ${{ matrix.db == 'mysql' }}
                env:
                    DB_DATABASE: protone_media_db_test
                    DB_USERNAME: protone_media_db_test
                    DB_PASSWORD: secret
                    DB_PORT: ${{ job.services.mysql.ports[3306] }}

            -   name: Execute tests (PostgreSQL)
                run: vendor/bin/phpunit
                if: ${{ matrix.db == 'postgres' }}
                env:
                    DB_CONNECTION: pgsql
                    DB_DATABASE: protone_media_db_test
                    DB_USERNAME: protone_media_db_test
                    DB_PASSWORD: secret
                    DB_PORT: ${{ job.services.postgres.ports[5432] }}

            -   name: Execute tests (SQLite)
                run: vendor/bin/phpunit
                if: ${{ matrix.db == 'sqlite' }}
                env:
                    DB_CONNECTION: sqlite
                    DB_DATABASE: ':memory:'
=======

        steps:
            - name: Checkout code
              uses: actions/checkout@v2

            - name: Cache dependencies
              uses: actions/cache@v2
              with:
                  path: ~/.composer/cache/files
                  key: dependencies-laravel-${{ matrix.laravel }}-php-${{ matrix.php }}-composer-${{ hashFiles('composer.json') }}

            - name: Setup PHP
              uses: shivammathur/setup-php@v2
              with:
                  php-version: ${{ matrix.php }}
                  extensions: dom, curl, libxml, mbstring, zip, pcntl, pdo, sqlite, pdo_sqlite, bcmath, soap, intl, gd, exif, iconv, imagick, mysql, mysqli, pdo_mysql
                  coverage: none

            - name: Install dependencies
              run: |
                  composer require "laravel/framework:${{ matrix.laravel }}" "orchestra/testbench:${{ matrix.testbench }}" --no-interaction --no-update
                  composer update --${{ matrix.dependency-version }} --prefer-dist --no-interaction --no-suggest

            - name: Execute tests
              run: vendor/bin/phpunit
              env:
                  DB_DATABASE: protone_media_db_test
                  DB_USERNAME: protone_media_db_test
                  DB_PASSWORD: secret
                  DB_PORT: ${{ job.services.mysql.ports[3306] }}
>>>>>>> bf1505f8
<|MERGE_RESOLUTION|>--- conflicted
+++ resolved
@@ -8,14 +8,9 @@
         strategy:
             fail-fast: true
             matrix:
-<<<<<<< HEAD
-                php: [8.0, 7.4]
-                laravel: [8.*, 7.*, 6.*]
                 db: [mysql, postgres, sqlite]
-=======
                 php: [8.1, 8.0]
                 laravel: [9.*, 8.*]
->>>>>>> bf1505f8
                 dependency-version: [prefer-lowest, prefer-stable]
                 include:
                     - laravel: 9.*
@@ -37,7 +32,6 @@
                 ports:
                     - 3306
                 options: --health-cmd="mysqladmin ping" --health-interval=10s --health-timeout=5s --health-retries=3
-<<<<<<< HEAD
             postgres:
                 image: postgres:10.8
                 env:
@@ -47,55 +41,6 @@
                 ports:
                     - 5432:5432
                 options: --health-cmd pg_isready --health-interval 10s --health-timeout 5s --health-retries 5
-
-        steps:
-            -   name: Checkout code
-                uses: actions/checkout@v2
-
-            -   name: Cache dependencies
-                uses: actions/cache@v2
-                with:
-                    path: ~/.composer/cache/files
-                    key: dependencies-laravel-${{ matrix.laravel }}-php-${{ matrix.php }}-composer-${{ hashFiles('composer.json') }}
-
-            -   name: Setup PHP
-                uses: shivammathur/setup-php@v2
-                with:
-                    php-version: ${{ matrix.php }}
-                    extensions: dom, curl, libxml, mbstring, zip, pcntl, pdo, sqlite, pdo_sqlite, bcmath, soap, intl, gd, exif, iconv, imagick, mysql, mysqli, pdo_mysql
-                    coverage: none
-
-            -   name: Install dependencies
-                run: |
-                    composer require "laravel/framework:${{ matrix.laravel }}" "orchestra/testbench:${{ matrix.testbench }}" --no-interaction --no-update
-                    composer update --${{ matrix.dependency-version }} --prefer-dist --no-interaction --no-suggest
-
-            -   name: Execute tests (MySQL)
-                run: vendor/bin/phpunit
-                if: ${{ matrix.db == 'mysql' }}
-                env:
-                    DB_DATABASE: protone_media_db_test
-                    DB_USERNAME: protone_media_db_test
-                    DB_PASSWORD: secret
-                    DB_PORT: ${{ job.services.mysql.ports[3306] }}
-
-            -   name: Execute tests (PostgreSQL)
-                run: vendor/bin/phpunit
-                if: ${{ matrix.db == 'postgres' }}
-                env:
-                    DB_CONNECTION: pgsql
-                    DB_DATABASE: protone_media_db_test
-                    DB_USERNAME: protone_media_db_test
-                    DB_PASSWORD: secret
-                    DB_PORT: ${{ job.services.postgres.ports[5432] }}
-
-            -   name: Execute tests (SQLite)
-                run: vendor/bin/phpunit
-                if: ${{ matrix.db == 'sqlite' }}
-                env:
-                    DB_CONNECTION: sqlite
-                    DB_DATABASE: ':memory:'
-=======
 
         steps:
             - name: Checkout code
@@ -119,11 +64,28 @@
                   composer require "laravel/framework:${{ matrix.laravel }}" "orchestra/testbench:${{ matrix.testbench }}" --no-interaction --no-update
                   composer update --${{ matrix.dependency-version }} --prefer-dist --no-interaction --no-suggest
 
-            - name: Execute tests
+            - name: Execute tests (MySQL)
               run: vendor/bin/phpunit
+              if: ${{ matrix.db == 'mysql' }}
               env:
                   DB_DATABASE: protone_media_db_test
                   DB_USERNAME: protone_media_db_test
                   DB_PASSWORD: secret
                   DB_PORT: ${{ job.services.mysql.ports[3306] }}
->>>>>>> bf1505f8
+
+            - name: Execute tests (PostgreSQL)
+              run: vendor/bin/phpunit
+              if: ${{ matrix.db == 'postgres' }}
+              env:
+                  DB_CONNECTION: pgsql
+                  DB_DATABASE: protone_media_db_test
+                  DB_USERNAME: protone_media_db_test
+                  DB_PASSWORD: secret
+                  DB_PORT: ${{ job.services.postgres.ports[5432] }}
+
+            - name: Execute tests (SQLite)
+              run: vendor/bin/phpunit
+              if: ${{ matrix.db == 'sqlite' }}
+              env:
+                  DB_CONNECTION: sqlite
+                  DB_DATABASE: ":memory:"